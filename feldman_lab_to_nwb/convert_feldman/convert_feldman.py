--- conflicted
+++ resolved
@@ -22,16 +22,12 @@
 behavior_folder_path = experiment_folder / "ADRIAN"
 nidq_synch_file = str(experiment_folder / "SpikeGLX" / session_name / f"{session_name}_t0.nidq.bin")
 
-<<<<<<< HEAD
 # Necesssary information for decoding the nidq synchronization correctly
 # These are the indices of the channels in the nidq_synch_file responsible for tracking the two streams
 trial_ongoing_channel = 2
 event_channel = 5
 
 # Enter Session and Subject information here - uncomment any fields you want to include
-=======
-# Enter Session and Subject information here
->>>>>>> 4daa9432
 session_description = "Enter session description here."
 session_start_time = datetime(1970, 1, 1)  # not necessary if writing raw recording data (SpikeGLX sets it)
 
@@ -57,7 +53,6 @@
     Behavior=dict(folder_path=str(behavior_folder_path))
 )
 conversion_options = dict(
-<<<<<<< HEAD
     SpikeGLXRecording=dict(stub_test=stub_test),
     SpikeGLXLFP=dict(stub_test=stub_test),
     Behavior=dict(
@@ -65,11 +60,6 @@
         trial_ongoing_channel=trial_ongoing_channel,
         event_channel=event_channel
     )
-=======
-    # SpikeGLXRecording=dict(stub_test=stub_test),
-    # SpikeGLXLFP=dict(stub_test=stub_test),
-    Behavior=dict(nidq_synch_file=nidq_synch_file)
->>>>>>> 4daa9432
 )
 converter = FeldmanNWBConverter(source_data=source_data)
 metadata = converter.get_metadata()
